--- conflicted
+++ resolved
@@ -186,12 +186,27 @@
     kwargs: Optional[Dict[str, Any]] = None
     """Class initialization keyword arguments."""
 
-<<<<<<< HEAD
-    location: str = ''
-    """Either one:
-    - location of the output file (filesink/multifilesink output)
-    - "display" (nveglglessink output)
-    """
+    def __post_init__(self):
+        self.kwargs.update({'rendered_objects': self.rendered_objects})
+
+
+@dataclass
+class PyFuncElement(PipelineElement, PyFunc):
+    """A pipeline element that will use an object implementing
+    :py:class:`~savant.base.pyfunc.BasePyFuncPlugin` to apply custom processing to
+    gstreamer buffers.
+
+    For example,
+
+    .. code-block:: yaml
+
+        - element: pyfunc
+          module: module.pyfunc_implementation_module
+          class_name: PyFuncImplementationClass
+    """
+
+    element: str = 'pyfunc'
+    """``"pyfunc"`` is the fixed gstreamer element class for PyFuncElement."""
 
     def __post_init__(self):
         kwargs = {}
@@ -200,44 +215,6 @@
         if self.kwargs:
             kwargs.update(self.kwargs)
 
-        kwargs.update({'rendered_objects': self.rendered_objects})
-
-        self.properties.update(
-            {
-                'module': self.module,
-                'class': self.class_name,
-                'location': self.location,
-                'kwargs': json.dumps(kwargs),
-            }
-        )
-
-=======
->>>>>>> d94b612c
-
-@dataclass
-class PyFuncElement(PipelineElement, PyFunc):
-    """A pipeline element that will use an object implementing
-    :py:class:`~savant.base.pyfunc.BasePyFuncPlugin` to apply custom processing to
-    gstreamer buffers.
-
-    For example,
-
-    .. code-block:: yaml
-
-        - element: pyfunc
-          module: module.pyfunc_implementation_module
-          class_name: PyFuncImplementationClass
-    """
-
-    element: str = 'pyfunc'
-    """``"pyfunc"`` is the fixed gstreamer element class for PyFuncElement."""
-
-    def __post_init__(self):
-        kwargs = {}
-        if 'kwargs' in self.properties and self.properties['kwargs']:
-            kwargs = json.loads(self.properties['kwargs'])
-        if self.kwargs:
-            kwargs.update(self.kwargs)
         if 'name' in self.kwargs:
             logging.warning("'name' is reserved name argument and will be replaced")
         if self.name:
