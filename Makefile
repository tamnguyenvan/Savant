--- conflicted
+++ resolved
@@ -102,10 +102,7 @@
 		-e ZMQ_SINK_ENDPOINT=pub+bind:ipc:///tmp/zmq-sockets/output-video.ipc \
 		-v /tmp/.X11-unix:/tmp/.X11-unix \
 		-v /tmp/.docker.xauth:/tmp/.docker.xauth \
-<<<<<<< HEAD
-=======
 		-v `pwd`/data:/data \
->>>>>>> b339c6fe
 		-v `pwd`/downloads:/downloads \
 		-v `pwd`/models:/models \
 		-v `pwd`/gst_plugins:$(PROJECT_PATH)/gst_plugins \
